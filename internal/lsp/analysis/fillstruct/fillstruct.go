--- conflicted
+++ resolved
@@ -111,12 +111,7 @@
 		case *ast.SelectorExpr:
 			name = fmt.Sprintf("%s.%s", typ.X, typ.Sel.Name)
 		default:
-<<<<<<< HEAD
-			log.Printf("anonymous structs are not yet supported: (%T)", expr.Type)
-			return
-=======
 			name = "anonymous struct"
->>>>>>> 59c6fc0b
 		}
 		pass.Report(analysis.Diagnostic{
 			Message: fmt.Sprintf("Fill %s with default values", name),
@@ -130,12 +125,6 @@
 func SuggestedFix(fset *token.FileSet, rng span.Range, content []byte, file *ast.File, pkg *types.Package, info *types.Info) (*analysis.SuggestedFix, error) {
 	pos := rng.Start // don't use the end
 
-<<<<<<< HEAD
-		line := 2 // account for 1-based lines and the left brace
-		var elts []ast.Expr
-		for i := 0; i < fieldCount; i++ {
-			field := obj.Field(i)
-=======
 	// TODO(rstambler): Using ast.Inspect would probably be more efficient than
 	// calling PathEnclosingInterval. Switch this approach.
 	path, _ := astutil.PathEnclosingInterval(file, pos, pos)
@@ -156,7 +145,6 @@
 	if typ == nil {
 		return nil, fmt.Errorf("no composite literal")
 	}
->>>>>>> 59c6fc0b
 
 	// Find reference to the type declaration of the struct being initialized.
 	for {
@@ -174,25 +162,6 @@
 	}
 	fieldCount := obj.NumFields()
 
-<<<<<<< HEAD
-			tok.AddLine(line - 1) // add 1 byte per line
-			if line > tok.LineCount() {
-				panic(fmt.Sprintf("invalid line number %v (of %v) for fillstruct %s", line, tok.LineCount(), name))
-			}
-			pos := tok.LineStart(line)
-
-			kv := &ast.KeyValueExpr{
-				Key: &ast.Ident{
-					NamePos: pos,
-					Name:    field.Name(),
-				},
-				Colon: pos,
-				Value: value,
-			}
-			elts = append(elts, kv)
-			line++
-		}
-=======
 	// Use a new fileset to build up a token.File for the new composite
 	// literal. We need one line for foo{, one line for }, and one line for
 	// each field we're going to set. format.Node only cares about line
@@ -205,28 +174,12 @@
 	var elts []ast.Expr
 	for i := 0; i < fieldCount; i++ {
 		field := obj.Field(i)
->>>>>>> 59c6fc0b
 
 		// Ignore fields that are not accessible in the current package.
 		if field.Pkg() != nil && field.Pkg() != pkg && !field.Exported() {
 			continue
 		}
 
-<<<<<<< HEAD
-		// Add the final line for the right brace. Offset is the number of
-		// bytes already added plus 1.
-		tok.AddLine(len(elts) + 1)
-		line = len(elts) + 2
-		if line > tok.LineCount() {
-			panic(fmt.Sprintf("invalid line number %v (of %v) for fillstruct %s", line, tok.LineCount(), name))
-		}
-
-		cl := &ast.CompositeLit{
-			Type:   expr.Type,
-			Lbrace: tok.LineStart(1),
-			Elts:   elts,
-			Rbrace: tok.LineStart(line),
-=======
 		value := populateValue(fset, file, pkg, field.Type())
 		if value == nil {
 			continue
@@ -235,7 +188,6 @@
 		tok.AddLine(line - 1) // add 1 byte per line
 		if line > tok.LineCount() {
 			panic(fmt.Sprintf("invalid line number %v (of %v) for fillstruct", line, tok.LineCount()))
->>>>>>> 59c6fc0b
 		}
 		pos := tok.LineStart(line)
 
@@ -251,18 +203,6 @@
 		line++
 	}
 
-<<<<<<< HEAD
-		// Find the line on which the composite literal is declared.
-		split := strings.Split(b.String(), "\n")
-		lineNumber := pass.Fset.Position(expr.Type.Pos()).Line
-		firstLine := split[lineNumber-1] // lines are 1-indexed
-
-		// Trim the whitespace from the left of the line, and use the index
-		// to get the amount of whitespace on the left.
-		trimmed := strings.TrimLeftFunc(firstLine, unicode.IsSpace)
-		index := strings.Index(firstLine, trimmed)
-		whitespace := firstLine[:index]
-=======
 	// If all of the struct's fields are unexported, we have nothing to do.
 	if len(elts) == 0 {
 		return nil, fmt.Errorf("no elements to fill")
@@ -275,7 +215,6 @@
 	if line > tok.LineCount() {
 		panic(fmt.Sprintf("invalid line number %v (of %v) for fillstruct", line, tok.LineCount()))
 	}
->>>>>>> 59c6fc0b
 
 	cl := &ast.CompositeLit{
 		Type:   expr.Type,
