// Copyright 2019 The Go Authors. All rights reserved.
// Use of this source code is governed by a BSD-style
// license that can be found in the LICENSE file.

package cache

import (
	"bytes"
	"context"
	"fmt"
	"go/ast"
	"go/token"
	"go/types"
	"io"
	"io/ioutil"
	"os"
	"path/filepath"
	"regexp"
	"sort"
	"strconv"
	"strings"
	"sync"

	"golang.org/x/mod/modfile"
	"golang.org/x/mod/module"
	"golang.org/x/mod/semver"
	"golang.org/x/tools/go/analysis"
	"golang.org/x/tools/go/packages"
	"golang.org/x/tools/internal/event"
	"golang.org/x/tools/internal/gocommand"
	"golang.org/x/tools/internal/lsp/debug/log"
	"golang.org/x/tools/internal/lsp/debug/tag"
	"golang.org/x/tools/internal/lsp/source"
	"golang.org/x/tools/internal/memoize"
	"golang.org/x/tools/internal/packagesinternal"
	"golang.org/x/tools/internal/span"
	"golang.org/x/tools/internal/typesinternal"
	errors "golang.org/x/xerrors"
)

type snapshot struct {
	memoize.Arg // allow as a memoize.Function arg

	id   uint64
	view *View

	cancel        func()
	backgroundCtx context.Context

	// the cache generation that contains the data for this snapshot.
	generation *memoize.Generation

	// The snapshot's initialization state is controlled by the fields below.
	//
	// initializeOnce guards snapshot initialization. Each snapshot is
	// initialized at most once: reinitialization is triggered on later snapshots
	// by invalidating this field.
	initializeOnce *sync.Once
	// initializedErr holds the last error resulting from initialization. If
	// initialization fails, we only retry when the the workspace modules change,
	// to avoid too many go/packages calls.
	initializedErr *source.CriticalError

	// mu guards all of the maps in the snapshot, as well as the builtin URI.
	mu sync.Mutex

	// builtin pins the AST and package for builtin.go in memory.
	builtin span.URI

	// ids maps file URIs to package IDs.
	// It may be invalidated on calls to go/packages.
	ids map[span.URI][]PackageID

	// metadata maps file IDs to their associated metadata.
	// It may invalidated on calls to go/packages.
	metadata map[PackageID]*KnownMetadata

	// importedBy maps package IDs to the list of packages that import them.
	importedBy map[PackageID][]PackageID

	// files maps file URIs to their corresponding FileHandles.
	// It may invalidated when a file's content changes.
	files map[span.URI]source.VersionedFileHandle

	// goFiles maps a parseKey to its parseGoHandle.
	goFiles map[parseKey]*parseGoHandle

	// TODO(rfindley): consider merging this with files to reduce burden on clone.
	symbols map[span.URI]*symbolHandle

	// packages maps a packageKey to a set of packageHandles to which that file belongs.
	// It may be invalidated when a file's content changes.
	packages map[packageKey]*packageHandle

	// actions maps an actionkey to its actionHandle.
	actions map[actionKey]*actionHandle

	// workspacePackages contains the workspace's packages, which are loaded
	// when the view is created.
	workspacePackages map[PackageID]PackagePath

	// unloadableFiles keeps track of files that we've failed to load.
	unloadableFiles map[span.URI]struct{}

	// parseModHandles keeps track of any ParseModHandles for the snapshot.
	// The handles need not refer to only the view's go.mod file.
	parseModHandles map[span.URI]*parseModHandle

	// Preserve go.mod-related handles to avoid garbage-collecting the results
	// of various calls to the go command. The handles need not refer to only
	// the view's go.mod file.
	modTidyHandles map[span.URI]*modTidyHandle
	modWhyHandles  map[span.URI]*modWhyHandle

	workspace          *workspace
	workspaceDirHandle *memoize.Handle

	// knownSubdirs is the set of subdirectories in the workspace, used to
	// create glob patterns for file watching.
	knownSubdirs map[span.URI]struct{}
	// unprocessedSubdirChanges are any changes that might affect the set of
	// subdirectories in the workspace. They are not reflected to knownSubdirs
	// during the snapshot cloning step as it can slow down cloning.
	unprocessedSubdirChanges []*fileChange
}

type packageKey struct {
	mode source.ParseMode
	id   PackageID
}

type actionKey struct {
	pkg      packageKey
	analyzer *analysis.Analyzer
}

func (s *snapshot) ID() uint64 {
	return s.id
}

func (s *snapshot) View() source.View {
	return s.view
}

func (s *snapshot) BackgroundContext() context.Context {
	return s.backgroundCtx
}

func (s *snapshot) FileSet() *token.FileSet {
	return s.view.session.cache.fset
}

func (s *snapshot) ModFiles() []span.URI {
	var uris []span.URI
	for modURI := range s.workspace.getActiveModFiles() {
		uris = append(uris, modURI)
	}
	return uris
}

func (s *snapshot) Templates() map[span.URI]source.VersionedFileHandle {
	if !s.view.options.ExperimentalTemplateSupport {
		return nil
	}
	ans := map[span.URI]source.VersionedFileHandle{}
	for k, x := range s.files {
		if strings.HasSuffix(filepath.Ext(k.Filename()), "tmpl") {
			ans[k] = x
		}
	}
	return ans
}

func (s *snapshot) ValidBuildConfiguration() bool {
	return validBuildConfiguration(s.view.rootURI, &s.view.workspaceInformation, s.workspace.getActiveModFiles())
}

// workspaceMode describes the way in which the snapshot's workspace should
// be loaded.
func (s *snapshot) workspaceMode() workspaceMode {
	var mode workspaceMode

	// If the view has an invalid configuration, don't build the workspace
	// module.
	validBuildConfiguration := s.ValidBuildConfiguration()
	if !validBuildConfiguration {
		return mode
	}
	// If the view is not in a module and contains no modules, but still has a
	// valid workspace configuration, do not create the workspace module.
	// It could be using GOPATH or a different build system entirely.
	if len(s.workspace.getActiveModFiles()) == 0 && validBuildConfiguration {
		return mode
	}
	mode |= moduleMode
	options := s.view.Options()
	// The -modfile flag is available for Go versions >= 1.14.
	if options.TempModfile && s.view.workspaceInformation.goversion >= 14 {
		mode |= tempModfile
	}
	// If the user is intentionally limiting their workspace scope, don't
	// enable multi-module workspace mode.
	// TODO(rstambler): This should only change the calculation of the root,
	// not the mode.
	if !options.ExpandWorkspaceToModule {
		return mode
	}
	// The workspace module has been disabled by the user.
	if !options.ExperimentalWorkspaceModule {
		return mode
	}
	mode |= usesWorkspaceModule
	return mode
}

// config returns the configuration used for the snapshot's interaction with
// the go/packages API. It uses the given working directory.
//
// TODO(rstambler): go/packages requires that we do not provide overlays for
// multiple modules in on config, so buildOverlay needs to filter overlays by
// module.
func (s *snapshot) config(ctx context.Context, inv *gocommand.Invocation) *packages.Config {
	s.view.optionsMu.Lock()
	verboseOutput := s.view.options.VerboseOutput
	s.view.optionsMu.Unlock()

	cfg := &packages.Config{
		Context:    ctx,
		Dir:        inv.WorkingDir,
		Env:        inv.Env,
		BuildFlags: inv.BuildFlags,
		Mode: packages.NeedName |
			packages.NeedFiles |
			packages.NeedCompiledGoFiles |
			packages.NeedImports |
			packages.NeedDeps |
			packages.NeedTypesSizes |
			packages.NeedModule,
		Fset:    s.FileSet(),
		Overlay: s.buildOverlay(),
		ParseFile: func(*token.FileSet, string, []byte) (*ast.File, error) {
			panic("go/packages must not be used to parse files")
		},
		Logf: func(format string, args ...interface{}) {
			if verboseOutput {
				event.Log(ctx, fmt.Sprintf(format, args...))
			}
		},
		Tests: true,
	}
	packagesinternal.SetModFile(cfg, inv.ModFile)
	packagesinternal.SetModFlag(cfg, inv.ModFlag)
	// We want to type check cgo code if go/types supports it.
	if typesinternal.SetUsesCgo(&types.Config{}) {
		cfg.Mode |= packages.LoadMode(packagesinternal.TypecheckCgo)
	}
	packagesinternal.SetGoCmdRunner(cfg, s.view.session.gocmdRunner)
	return cfg
}

func (s *snapshot) RunGoCommandDirect(ctx context.Context, mode source.InvocationFlags, inv *gocommand.Invocation) (*bytes.Buffer, error) {
	_, inv, cleanup, err := s.goCommandInvocation(ctx, mode, inv)
	if err != nil {
		return nil, err
	}
	defer cleanup()

	return s.view.session.gocmdRunner.Run(ctx, *inv)
}

func (s *snapshot) RunGoCommandPiped(ctx context.Context, mode source.InvocationFlags, inv *gocommand.Invocation, stdout, stderr io.Writer) error {
	_, inv, cleanup, err := s.goCommandInvocation(ctx, mode, inv)
	if err != nil {
		return err
	}
	defer cleanup()
	return s.view.session.gocmdRunner.RunPiped(ctx, *inv, stdout, stderr)
}

func (s *snapshot) RunGoCommands(ctx context.Context, allowNetwork bool, wd string, run func(invoke func(...string) (*bytes.Buffer, error)) error) (bool, []byte, []byte, error) {
	var flags source.InvocationFlags
	if s.workspaceMode()&tempModfile != 0 {
		flags = source.WriteTemporaryModFile
	} else {
		flags = source.Normal
	}
	if allowNetwork {
		flags |= source.AllowNetwork
	}
	tmpURI, inv, cleanup, err := s.goCommandInvocation(ctx, flags, &gocommand.Invocation{WorkingDir: wd})
	if err != nil {
		return false, nil, nil, err
	}
	defer cleanup()
	invoke := func(args ...string) (*bytes.Buffer, error) {
		inv.Verb = args[0]
		inv.Args = args[1:]
		return s.view.session.gocmdRunner.Run(ctx, *inv)
	}
	if err := run(invoke); err != nil {
		return false, nil, nil, err
	}
	if flags.Mode() != source.WriteTemporaryModFile {
		return false, nil, nil, nil
	}
	var modBytes, sumBytes []byte
	modBytes, err = ioutil.ReadFile(tmpURI.Filename())
	if err != nil && !os.IsNotExist(err) {
		return false, nil, nil, err
	}
	sumBytes, err = ioutil.ReadFile(strings.TrimSuffix(tmpURI.Filename(), ".mod") + ".sum")
	if err != nil && !os.IsNotExist(err) {
		return false, nil, nil, err
	}
	return true, modBytes, sumBytes, nil
}

func (s *snapshot) goCommandInvocation(ctx context.Context, flags source.InvocationFlags, inv *gocommand.Invocation) (tmpURI span.URI, updatedInv *gocommand.Invocation, cleanup func(), err error) {
	s.view.optionsMu.Lock()
	allowModfileModificationOption := s.view.options.AllowModfileModifications
	allowNetworkOption := s.view.options.AllowImplicitNetworkAccess
	inv.Env = append(append(append(os.Environ(), s.view.options.EnvSlice()...), inv.Env...), "GO111MODULE="+s.view.effectiveGo111Module)
	inv.BuildFlags = append([]string{}, s.view.options.BuildFlags...)
	s.view.optionsMu.Unlock()
	cleanup = func() {} // fallback

	// All logic below is for module mode.
	if s.workspaceMode()&moduleMode == 0 {
		return "", inv, cleanup, nil
	}

	mode, allowNetwork := flags.Mode(), flags.AllowNetwork()
	if !allowNetwork && !allowNetworkOption {
		inv.Env = append(inv.Env, "GOPROXY=off")
	}

	var modURI span.URI
	// Select the module context to use.
	// If we're type checking, we need to use the workspace context, meaning
	// the main (workspace) module. Otherwise, we should use the module for
	// the passed-in working dir.
	if mode == source.LoadWorkspace {
		if s.workspaceMode()&usesWorkspaceModule == 0 {
			for m := range s.workspace.getActiveModFiles() { // range to access the only element
				modURI = m
			}
		} else {
			var tmpDir span.URI
			var err error
			tmpDir, err = s.getWorkspaceDir(ctx)
			if err != nil {
				return "", nil, cleanup, err
			}
			inv.WorkingDir = tmpDir.Filename()
			modURI = span.URIFromPath(filepath.Join(tmpDir.Filename(), "go.mod"))
		}
	} else {
		modURI = s.GoModForFile(span.URIFromPath(inv.WorkingDir))
	}

	var modContent []byte
	if modURI != "" {
		modFH, err := s.GetFile(ctx, modURI)
		if err != nil {
			return "", nil, cleanup, err
		}
		modContent, err = modFH.Read()
		if err != nil {
			return "", nil, cleanup, err
		}
	}

	vendorEnabled, err := s.vendorEnabled(ctx, modURI, modContent)
	if err != nil {
		return "", nil, cleanup, err
	}

	// If the mod flag isn't set, populate it based on the mode and workspace.
	if inv.ModFlag == "" {
		mutableModFlag := ""
		if s.view.goversion >= 16 {
			mutableModFlag = "mod"
		}

		switch mode {
		case source.LoadWorkspace, source.Normal:
			if vendorEnabled {
				inv.ModFlag = "vendor"
			} else if !allowModfileModificationOption {
				inv.ModFlag = "readonly"
			} else {
				inv.ModFlag = mutableModFlag
			}
		case source.UpdateUserModFile, source.WriteTemporaryModFile:
			inv.ModFlag = mutableModFlag
		}
	}

	wantTempMod := mode != source.UpdateUserModFile
	needTempMod := mode == source.WriteTemporaryModFile
	tempMod := wantTempMod && s.workspaceMode()&tempModfile != 0
	if needTempMod && !tempMod {
		return "", nil, cleanup, source.ErrTmpModfileUnsupported
	}

	if tempMod {
		if modURI == "" {
			return "", nil, cleanup, fmt.Errorf("no go.mod file found in %s", inv.WorkingDir)
		}
		modFH, err := s.GetFile(ctx, modURI)
		if err != nil {
			return "", nil, cleanup, err
		}
		// Use the go.sum if it happens to be available.
		gosum := s.goSum(ctx, modURI)
		tmpURI, cleanup, err = tempModFile(modFH, gosum)
		if err != nil {
			return "", nil, cleanup, err
		}
		inv.ModFile = tmpURI.Filename()
	}

	return tmpURI, inv, cleanup, nil
}

func (s *snapshot) buildOverlay() map[string][]byte {
	s.mu.Lock()
	defer s.mu.Unlock()

	overlays := make(map[string][]byte)
	for uri, fh := range s.files {
		overlay, ok := fh.(*overlay)
		if !ok {
			continue
		}
		if overlay.saved {
			continue
		}
		// TODO(rstambler): Make sure not to send overlays outside of the current view.
		overlays[uri.Filename()] = overlay.text
	}
	return overlays
}

func hashUnsavedOverlays(files map[span.URI]source.VersionedFileHandle) string {
	var unsaved []string
	for uri, fh := range files {
		if overlay, ok := fh.(*overlay); ok && !overlay.saved {
			unsaved = append(unsaved, uri.Filename())
		}
	}
	sort.Strings(unsaved)
	return hashContents([]byte(strings.Join(unsaved, "")))
}

func (s *snapshot) PackagesForFile(ctx context.Context, uri span.URI, mode source.TypecheckMode) ([]source.Package, error) {
	ctx = event.Label(ctx, tag.URI.Of(uri))

	phs, err := s.packageHandlesForFile(ctx, uri, mode)
	if err != nil {
		return nil, err
	}
	var pkgs []source.Package
	for _, ph := range phs {
		pkg, err := ph.check(ctx, s)
		if err != nil {
			return nil, err
		}
		pkgs = append(pkgs, pkg)
	}
	return pkgs, nil
}

func (s *snapshot) PackageForFile(ctx context.Context, uri span.URI, mode source.TypecheckMode, pkgPolicy source.PackageFilter) (source.Package, error) {
	ctx = event.Label(ctx, tag.URI.Of(uri))

	phs, err := s.packageHandlesForFile(ctx, uri, mode)
	if err != nil {
		return nil, err
	}

	if len(phs) < 1 {
		return nil, errors.Errorf("no packages")
	}

	ph := phs[0]
	for _, handle := range phs[1:] {
		switch pkgPolicy {
		case source.WidestPackage:
			if ph == nil || len(handle.CompiledGoFiles()) > len(ph.CompiledGoFiles()) {
				ph = handle
			}
		case source.NarrowestPackage:
			if ph == nil || len(handle.CompiledGoFiles()) < len(ph.CompiledGoFiles()) {
				ph = handle
			}
		}
	}
	if ph == nil {
		return nil, errors.Errorf("no packages in input")
	}

	return ph.check(ctx, s)
}

func (s *snapshot) packageHandlesForFile(ctx context.Context, uri span.URI, mode source.TypecheckMode) ([]*packageHandle, error) {
	// Check if we should reload metadata for the file. We don't invalidate IDs
	// (though we should), so the IDs will be a better source of truth than the
	// metadata. If there are no IDs for the file, then we should also reload.
	fh, err := s.GetFile(ctx, uri)
	if err != nil {
		return nil, err
	}
	if fh.Kind() != source.Go {
		return nil, fmt.Errorf("no packages for non-Go file %s", uri)
	}
	knownIDs, err := s.getOrLoadIDsForURI(ctx, uri)
	if err != nil {
		return nil, err
	}

	var phs []*packageHandle
	for _, id := range knownIDs {
		// Filter out any intermediate test variants. We typically aren't
		// interested in these packages for file= style queries.
		if m := s.getMetadata(id); m != nil && m.IsIntermediateTestVariant {
			continue
		}
		var parseModes []source.ParseMode
		switch mode {
		case source.TypecheckAll:
			if s.workspaceParseMode(id) == source.ParseFull {
				parseModes = []source.ParseMode{source.ParseFull}
			} else {
				parseModes = []source.ParseMode{source.ParseExported, source.ParseFull}
			}
		case source.TypecheckFull:
			parseModes = []source.ParseMode{source.ParseFull}
		case source.TypecheckWorkspace:
			parseModes = []source.ParseMode{s.workspaceParseMode(id)}
		}

		for _, parseMode := range parseModes {
			ph, err := s.buildPackageHandle(ctx, id, parseMode)
			if err != nil {
				return nil, err
			}
			phs = append(phs, ph)
		}
	}
	return phs, nil
}

func (s *snapshot) getOrLoadIDsForURI(ctx context.Context, uri span.URI) ([]PackageID, error) {
	knownIDs := s.getIDsForURI(uri)
	reload := len(knownIDs) == 0
	for _, id := range knownIDs {
		// Reload package metadata if any of the metadata has missing
		// dependencies, in case something has changed since the last time we
		// reloaded it.
		if s.noValidMetadataForID(id) {
			reload = true
			break
		}
		// TODO(golang/go#36918): Previously, we would reload any package with
		// missing dependencies. This is expensive and results in too many
		// calls to packages.Load. Determine what we should do instead.
	}
	if reload {
		err := s.load(ctx, false, fileURI(uri))

		if !s.useInvalidMetadata() && err != nil {
			return nil, err
		}
		// We've tried to reload and there are still no known IDs for the URI.
		// Return the load error, if there was one.
		knownIDs = s.getIDsForURI(uri)
		if len(knownIDs) == 0 {
			return nil, err
		}
	}
	return knownIDs, nil
}

// Only use invalid metadata for Go versions >= 1.13. Go 1.12 and below has
// issues with overlays that will cause confusing error messages if we reuse
// old metadata.
func (s *snapshot) useInvalidMetadata() bool {
	return s.view.goversion >= 13 && s.view.Options().ExperimentalUseInvalidMetadata
}

func (s *snapshot) GetReverseDependencies(ctx context.Context, id string) ([]source.Package, error) {
	if err := s.awaitLoaded(ctx); err != nil {
		return nil, err
	}
	ids := make(map[PackageID]struct{})
	s.transitiveReverseDependencies(PackageID(id), ids)

	// Make sure to delete the original package ID from the map.
	delete(ids, PackageID(id))

	var pkgs []source.Package
	for id := range ids {
		pkg, err := s.checkedPackage(ctx, id, s.workspaceParseMode(id))
		if err != nil {
			return nil, err
		}
		pkgs = append(pkgs, pkg)
	}
	return pkgs, nil
}

func (s *snapshot) checkedPackage(ctx context.Context, id PackageID, mode source.ParseMode) (*pkg, error) {
	ph, err := s.buildPackageHandle(ctx, id, mode)
	if err != nil {
		return nil, err
	}
	return ph.check(ctx, s)
}

// transitiveReverseDependencies populates the ids map with package IDs
// belonging to the provided package and its transitive reverse dependencies.
func (s *snapshot) transitiveReverseDependencies(id PackageID, ids map[PackageID]struct{}) {
	if _, ok := ids[id]; ok {
		return
	}
	m := s.getMetadata(id)
	// Only use invalid metadata if we support it.
	if m == nil || !(m.Valid || s.useInvalidMetadata()) {
		return
	}
	ids[id] = struct{}{}
	importedBy := s.getImportedBy(id)
	for _, parentID := range importedBy {
		s.transitiveReverseDependencies(parentID, ids)
	}
}

func (s *snapshot) getGoFile(key parseKey) *parseGoHandle {
	s.mu.Lock()
	defer s.mu.Unlock()
	return s.goFiles[key]
}

func (s *snapshot) addGoFile(key parseKey, pgh *parseGoHandle) *parseGoHandle {
	s.mu.Lock()
	defer s.mu.Unlock()
	if existing, ok := s.goFiles[key]; ok {
		return existing
	}
	s.goFiles[key] = pgh
	return pgh
}

func (s *snapshot) getParseModHandle(uri span.URI) *parseModHandle {
	s.mu.Lock()
	defer s.mu.Unlock()
	return s.parseModHandles[uri]
}

func (s *snapshot) getModWhyHandle(uri span.URI) *modWhyHandle {
	s.mu.Lock()
	defer s.mu.Unlock()
	return s.modWhyHandles[uri]
}

func (s *snapshot) getModTidyHandle(uri span.URI) *modTidyHandle {
	s.mu.Lock()
	defer s.mu.Unlock()
	return s.modTidyHandles[uri]
}

func (s *snapshot) getImportedBy(id PackageID) []PackageID {
	s.mu.Lock()
	defer s.mu.Unlock()
	return s.getImportedByLocked(id)
}

func (s *snapshot) getImportedByLocked(id PackageID) []PackageID {
	// If we haven't rebuilt the import graph since creating the snapshot.
	if len(s.importedBy) == 0 {
		s.rebuildImportGraph()
	}
	return s.importedBy[id]
}

func (s *snapshot) clearAndRebuildImportGraph() {
	s.mu.Lock()
	defer s.mu.Unlock()

	// Completely invalidate the original map.
	s.importedBy = make(map[PackageID][]PackageID)
	s.rebuildImportGraph()
}

func (s *snapshot) rebuildImportGraph() {
	for id, m := range s.metadata {
		for _, importID := range m.Deps {
			s.importedBy[importID] = append(s.importedBy[importID], id)
		}
	}
}

func (s *snapshot) addPackageHandle(ph *packageHandle) *packageHandle {
	s.mu.Lock()
	defer s.mu.Unlock()

	// If the package handle has already been cached,
	// return the cached handle instead of overriding it.
	if ph, ok := s.packages[ph.packageKey()]; ok {
		return ph
	}
	s.packages[ph.packageKey()] = ph
	return ph
}

func (s *snapshot) workspacePackageIDs() (ids []PackageID) {
	s.mu.Lock()
	defer s.mu.Unlock()

	for id := range s.workspacePackages {
		ids = append(ids, id)
	}
	return ids
}

func (s *snapshot) activePackageIDs() (ids []PackageID) {
	if s.view.Options().MemoryMode == source.ModeNormal {
		return s.workspacePackageIDs()
	}

	s.mu.Lock()
	defer s.mu.Unlock()

	seen := make(map[PackageID]bool)
	for id := range s.workspacePackages {
		if s.isActiveLocked(id, seen) {
			ids = append(ids, id)
		}
	}
	return ids
}

func (s *snapshot) isActiveLocked(id PackageID, seen map[PackageID]bool) (active bool) {
	if seen == nil {
		seen = make(map[PackageID]bool)
	}
	if seen, ok := seen[id]; ok {
		return seen
	}
	defer func() {
		seen[id] = active
	}()
	m, ok := s.metadata[id]
	if !ok {
		return false
	}
	for _, cgf := range m.CompiledGoFiles {
		if s.isOpenLocked(cgf) {
			return true
		}
	}
	for _, dep := range m.Deps {
		if s.isActiveLocked(dep, seen) {
			return true
		}
	}
	return false
}

func (s *snapshot) getWorkspacePkgPath(id PackageID) PackagePath {
	s.mu.Lock()
	defer s.mu.Unlock()

	return s.workspacePackages[id]
}

const fileExtensions = "go,mod,sum,work,tmpl"

func (s *snapshot) fileWatchingGlobPatterns(ctx context.Context) map[string]struct{} {
	// Work-around microsoft/vscode#100870 by making sure that we are,
	// at least, watching the user's entire workspace. This will still be
	// applied to every folder in the workspace.
	patterns := map[string]struct{}{
		fmt.Sprintf("**/*.{%s}", fileExtensions): {},
		"**/*.*tmpl":                             {},
	}
	dirs := s.workspace.dirs(ctx, s)
	for _, dir := range dirs {
		dirName := dir.Filename()

		// If the directory is within the view's folder, we're already watching
		// it with the pattern above.
		if source.InDir(s.view.folder.Filename(), dirName) {
			continue
		}
		// TODO(rstambler): If microsoft/vscode#3025 is resolved before
		// microsoft/vscode#101042, we will need a work-around for Windows
		// drive letter casing.
		patterns[fmt.Sprintf("%s/**/*.{%s}", dirName, fileExtensions)] = struct{}{}
	}

	// Some clients do not send notifications for changes to directories that
	// contain Go code (golang/go#42348). To handle this, explicitly watch all
	// of the directories in the workspace. We find them by adding the
	// directories of every file in the snapshot's workspace directories.
	var dirNames []string
	for _, uri := range s.getKnownSubdirs(dirs) {
		dirNames = append(dirNames, uri.Filename())
	}
	sort.Strings(dirNames)
	if len(dirNames) > 0 {
		patterns[fmt.Sprintf("{%s}", strings.Join(dirNames, ","))] = struct{}{}
	}
	return patterns
}

// collectAllKnownSubdirs collects all of the subdirectories within the
// snapshot's workspace directories. None of the workspace directories are
// included.
func (s *snapshot) collectAllKnownSubdirs(ctx context.Context) {
	dirs := s.workspace.dirs(ctx, s)

	s.mu.Lock()
	defer s.mu.Unlock()

	s.knownSubdirs = map[span.URI]struct{}{}
	for uri := range s.files {
		s.addKnownSubdirLocked(uri, dirs)
	}
}

func (s *snapshot) getKnownSubdirs(wsDirs []span.URI) []span.URI {
	s.mu.Lock()
	defer s.mu.Unlock()

	// First, process any pending changes and update the set of known
	// subdirectories.
	for _, c := range s.unprocessedSubdirChanges {
		if c.isUnchanged {
			continue
		}
		if !c.exists {
			s.removeKnownSubdirLocked(c.fileHandle.URI())
		} else {
			s.addKnownSubdirLocked(c.fileHandle.URI(), wsDirs)
		}
	}
	s.unprocessedSubdirChanges = nil

	var result []span.URI
	for uri := range s.knownSubdirs {
		result = append(result, uri)
	}
	return result
}

func (s *snapshot) addKnownSubdirLocked(uri span.URI, dirs []span.URI) {
	dir := filepath.Dir(uri.Filename())
	// First check if the directory is already known, because then we can
	// return early.
	if _, ok := s.knownSubdirs[span.URIFromPath(dir)]; ok {
		return
	}
	var matched span.URI
	for _, wsDir := range dirs {
		if source.InDir(wsDir.Filename(), dir) {
			matched = wsDir
			break
		}
	}
	// Don't watch any directory outside of the workspace directories.
	if matched == "" {
		return
	}
	for {
		if dir == "" || dir == matched.Filename() {
			break
		}
		uri := span.URIFromPath(dir)
		if _, ok := s.knownSubdirs[uri]; ok {
			break
		}
		s.knownSubdirs[uri] = struct{}{}
		dir = filepath.Dir(dir)
	}
}

func (s *snapshot) removeKnownSubdirLocked(uri span.URI) {
	dir := filepath.Dir(uri.Filename())
	for dir != "" {
		uri := span.URIFromPath(dir)
		if _, ok := s.knownSubdirs[uri]; !ok {
			break
		}
		if info, _ := os.Stat(dir); info == nil {
			delete(s.knownSubdirs, uri)
		}
		dir = filepath.Dir(dir)
	}
}

// knownFilesInDir returns the files known to the given snapshot that are in
// the given directory. It does not respect symlinks.
func (s *snapshot) knownFilesInDir(ctx context.Context, dir span.URI) []span.URI {
	var files []span.URI
	s.mu.Lock()
	defer s.mu.Unlock()

	for uri := range s.files {
		if source.InDir(dir.Filename(), uri.Filename()) {
			files = append(files, uri)
		}
	}
	return files
}

func (s *snapshot) workspacePackageHandles(ctx context.Context) ([]*packageHandle, error) {
	if err := s.awaitLoaded(ctx); err != nil {
		return nil, err
	}
	var phs []*packageHandle
	for _, pkgID := range s.workspacePackageIDs() {
		ph, err := s.buildPackageHandle(ctx, pkgID, s.workspaceParseMode(pkgID))
		if err != nil {
			return nil, err
		}
		phs = append(phs, ph)
	}
	return phs, nil
}

func (s *snapshot) ActivePackages(ctx context.Context) ([]source.Package, error) {
	phs, err := s.activePackageHandles(ctx)
	if err != nil {
		return nil, err
	}
	var pkgs []source.Package
	for _, ph := range phs {
		pkg, err := ph.check(ctx, s)
		if err != nil {
			return nil, err
		}
		pkgs = append(pkgs, pkg)
	}
	return pkgs, nil
}

func (s *snapshot) activePackageHandles(ctx context.Context) ([]*packageHandle, error) {
	if err := s.awaitLoaded(ctx); err != nil {
		return nil, err
	}
	var phs []*packageHandle
	for _, pkgID := range s.activePackageIDs() {
		ph, err := s.buildPackageHandle(ctx, pkgID, s.workspaceParseMode(pkgID))
		if err != nil {
			return nil, err
		}
		phs = append(phs, ph)
	}
	return phs, nil
}

func (s *snapshot) Symbols(ctx context.Context) (map[span.URI][]source.Symbol, error) {
	result := make(map[span.URI][]source.Symbol)
	for uri, f := range s.files {
		sh := s.buildSymbolHandle(ctx, f)
		v, err := sh.handle.Get(ctx, s.generation, s)
		if err != nil {
			return nil, err
		}
		data := v.(*symbolData)
		result[uri] = data.symbols
	}
	return result, nil
}

func (s *snapshot) MetadataForFile(ctx context.Context, uri span.URI) ([]source.Metadata, error) {
	knownIDs, err := s.getOrLoadIDsForURI(ctx, uri)
	if err != nil {
		return nil, err
	}
	var mds []source.Metadata
	for _, id := range knownIDs {
		md := s.getMetadata(id)
		mds = append(mds, md)
	}
	return mds, nil
}

func (s *snapshot) KnownPackages(ctx context.Context) ([]source.Package, error) {
	if err := s.awaitLoaded(ctx); err != nil {
		return nil, err
	}

	// The WorkspaceSymbols implementation relies on this function returning
	// workspace packages first.
	ids := s.workspacePackageIDs()
	s.mu.Lock()
	for id := range s.metadata {
		if _, ok := s.workspacePackages[id]; ok {
			continue
		}
		ids = append(ids, id)
	}
	s.mu.Unlock()

	var pkgs []source.Package
	for _, id := range ids {
		pkg, err := s.checkedPackage(ctx, id, s.workspaceParseMode(id))
		if err != nil {
			return nil, err
		}
		pkgs = append(pkgs, pkg)
	}
	return pkgs, nil
}

func (s *snapshot) CachedImportPaths(ctx context.Context) (map[string]source.Package, error) {
	// Don't reload workspace package metadata.
	// This function is meant to only return currently cached information.
	s.AwaitInitialized(ctx)

	s.mu.Lock()
	defer s.mu.Unlock()

	results := map[string]source.Package{}
	for _, ph := range s.packages {
		cachedPkg, err := ph.cached(s.generation)
		if err != nil {
			continue
		}
		for importPath, newPkg := range cachedPkg.imports {
			if oldPkg, ok := results[string(importPath)]; ok {
				// Using the same trick as NarrowestPackage, prefer non-variants.
				if len(newPkg.compiledGoFiles) < len(oldPkg.(*pkg).compiledGoFiles) {
					results[string(importPath)] = newPkg
				}
			} else {
				results[string(importPath)] = newPkg
			}
		}
	}
	return results, nil
}

func (s *snapshot) GoModForFile(uri span.URI) span.URI {
	return moduleForURI(s.workspace.activeModFiles, uri)
}

func moduleForURI(modFiles map[span.URI]struct{}, uri span.URI) span.URI {
	var match span.URI
	for modURI := range modFiles {
		if !source.InDir(dirURI(modURI).Filename(), uri.Filename()) {
			continue
		}
		if len(modURI) > len(match) {
			match = modURI
		}
	}
	return match
}

func (s *snapshot) getPackage(id PackageID, mode source.ParseMode) *packageHandle {
	s.mu.Lock()
	defer s.mu.Unlock()

	key := packageKey{
		id:   id,
		mode: mode,
	}
	return s.packages[key]
}

func (s *snapshot) getSymbolHandle(uri span.URI) *symbolHandle {
	s.mu.Lock()
	defer s.mu.Unlock()

	return s.symbols[uri]
}

func (s *snapshot) addSymbolHandle(sh *symbolHandle) *symbolHandle {
	s.mu.Lock()
	defer s.mu.Unlock()

	uri := sh.fh.URI()
	// If the package handle has already been cached,
	// return the cached handle instead of overriding it.
	if sh, ok := s.symbols[uri]; ok {
		return sh
	}
	s.symbols[uri] = sh
	return sh
}

func (s *snapshot) getActionHandle(id PackageID, m source.ParseMode, a *analysis.Analyzer) *actionHandle {
	s.mu.Lock()
	defer s.mu.Unlock()

	key := actionKey{
		pkg: packageKey{
			id:   id,
			mode: m,
		},
		analyzer: a,
	}
	return s.actions[key]
}

func (s *snapshot) addActionHandle(ah *actionHandle) *actionHandle {
	s.mu.Lock()
	defer s.mu.Unlock()

	key := actionKey{
		analyzer: ah.analyzer,
		pkg: packageKey{
			id:   ah.pkg.m.ID,
			mode: ah.pkg.mode,
		},
	}
	if ah, ok := s.actions[key]; ok {
		return ah
	}
	s.actions[key] = ah
	return ah
}

func (s *snapshot) getIDsForURI(uri span.URI) []PackageID {
	s.mu.Lock()
	defer s.mu.Unlock()

	return s.ids[uri]
}

func (s *snapshot) getMetadata(id PackageID) *KnownMetadata {
	s.mu.Lock()
	defer s.mu.Unlock()

	return s.metadata[id]
}

func (s *snapshot) shouldLoad(scope interface{}) bool {
	s.mu.Lock()
	defer s.mu.Unlock()

	switch scope := scope.(type) {
	case PackagePath:
		var meta *KnownMetadata
		for _, m := range s.metadata {
			if m.PkgPath != scope {
				continue
			}
			meta = m
		}
		if meta == nil || meta.ShouldLoad {
			return true
		}
		return false
	case fileURI:
		uri := span.URI(scope)
		ids := s.ids[uri]
		if len(ids) == 0 {
			return true
		}
		for _, id := range ids {
			m, ok := s.metadata[id]
			if !ok || m.ShouldLoad {
				return true
			}
		}
		return false
	default:
		return true
	}
}

func (s *snapshot) clearShouldLoad(scope interface{}) {
	s.mu.Lock()
	defer s.mu.Unlock()

	switch scope := scope.(type) {
	case PackagePath:
		var meta *KnownMetadata
		for _, m := range s.metadata {
			if m.PkgPath == scope {
				meta = m
			}
		}
		if meta == nil {
			return
		}
		meta.ShouldLoad = false
	case fileURI:
		uri := span.URI(scope)
		ids := s.ids[uri]
		if len(ids) == 0 {
			return
		}
		for _, id := range ids {
			if m, ok := s.metadata[id]; ok {
				m.ShouldLoad = false
			}
		}
	}
}

// noValidMetadataForURILocked reports whether there is any valid metadata for
// the given URI.
func (s *snapshot) noValidMetadataForURILocked(uri span.URI) bool {
	ids, ok := s.ids[uri]
	if !ok {
		return true
	}
	for _, id := range ids {
		if m, ok := s.metadata[id]; ok && m.Valid {
			return false
		}
	}
	return true
}

// noValidMetadataForID reports whether there is no valid metadata for the
// given ID.
func (s *snapshot) noValidMetadataForID(id PackageID) bool {
	s.mu.Lock()
	defer s.mu.Unlock()
	return s.noValidMetadataForIDLocked(id)
}

func (s *snapshot) noValidMetadataForIDLocked(id PackageID) bool {
	m := s.metadata[id]
	return m == nil || !m.Valid
}

// updateIDForURIsLocked adds the given ID to the set of known IDs for the given URI.
// Any existing invalid IDs are removed from the set of known IDs. IDs that are
// not "command-line-arguments" are preferred, so if a new ID comes in for a
// URI that previously only had "command-line-arguments", the new ID will
// replace the "command-line-arguments" ID.
func (s *snapshot) updateIDForURIsLocked(id PackageID, uris map[span.URI]struct{}) {
	for uri := range uris {
		// Collect the new set of IDs, preserving any valid existing IDs.
		newIDs := []PackageID{id}
		for _, existingID := range s.ids[uri] {
			// Don't set duplicates of the same ID.
			if existingID == id {
				continue
			}
			// If the package previously only had a command-line-arguments ID,
			// delete the command-line-arguments workspace package.
			if source.IsCommandLineArguments(string(existingID)) {
				delete(s.workspacePackages, existingID)
				continue
			}
			// If the metadata for an existing ID is invalid, and we are
			// setting metadata for a new, valid ID--don't preserve the old ID.
			if m, ok := s.metadata[existingID]; !ok || !m.Valid {
				continue
			}
			newIDs = append(newIDs, existingID)
		}
		sort.Slice(newIDs, func(i, j int) bool {
			return newIDs[i] < newIDs[j]
		})
		s.ids[uri] = newIDs
	}
}

func (s *snapshot) isWorkspacePackage(id PackageID) bool {
	s.mu.Lock()
	defer s.mu.Unlock()

	_, ok := s.workspacePackages[id]
	return ok
}

func (s *snapshot) FindFile(uri span.URI) source.VersionedFileHandle {
	f := s.view.getFile(uri)

	s.mu.Lock()
	defer s.mu.Unlock()

	return s.files[f.URI()]
}

// GetVersionedFile returns a File for the given URI. If the file is unknown it
// is added to the managed set.
//
// GetVersionedFile succeeds even if the file does not exist. A non-nil error return
// indicates some type of internal error, for example if ctx is cancelled.
func (s *snapshot) GetVersionedFile(ctx context.Context, uri span.URI) (source.VersionedFileHandle, error) {
	f := s.view.getFile(uri)

	s.mu.Lock()
	defer s.mu.Unlock()
	return s.getFileLocked(ctx, f)
}

// GetFile implements the fileSource interface by wrapping GetVersionedFile.
func (s *snapshot) GetFile(ctx context.Context, uri span.URI) (source.FileHandle, error) {
	return s.GetVersionedFile(ctx, uri)
}

func (s *snapshot) getFileLocked(ctx context.Context, f *fileBase) (source.VersionedFileHandle, error) {
	if fh, ok := s.files[f.URI()]; ok {
		return fh, nil
	}

	fh, err := s.view.session.cache.getFile(ctx, f.URI())
	if err != nil {
		return nil, err
	}
	closed := &closedFile{fh}
	s.files[f.URI()] = closed
	return closed, nil
}

func (s *snapshot) IsOpen(uri span.URI) bool {
	s.mu.Lock()
	defer s.mu.Unlock()
	return s.isOpenLocked(uri)

}

func (s *snapshot) openFiles() []source.VersionedFileHandle {
	s.mu.Lock()
	defer s.mu.Unlock()

	var open []source.VersionedFileHandle
	for _, fh := range s.files {
		if s.isOpenLocked(fh.URI()) {
			open = append(open, fh)
		}
	}
	return open
}

func (s *snapshot) isOpenLocked(uri span.URI) bool {
	_, open := s.files[uri].(*overlay)
	return open
}

func (s *snapshot) awaitLoaded(ctx context.Context) error {
	loadErr := s.awaitLoadedAllErrors(ctx)

	s.mu.Lock()
	defer s.mu.Unlock()

	// If we still have absolutely no metadata, check if the view failed to
	// initialize and return any errors.
	if s.useInvalidMetadata() && len(s.metadata) > 0 {
		return nil
	}
	for _, m := range s.metadata {
		if m.Valid {
			return nil
		}
	}
	if loadErr != nil {
		return loadErr.MainError
	}
	return nil
}

func (s *snapshot) GetCriticalError(ctx context.Context) *source.CriticalError {
	loadErr := s.awaitLoadedAllErrors(ctx)
	if loadErr != nil && errors.Is(loadErr.MainError, context.Canceled) {
		return nil
	}

	// Even if packages didn't fail to load, we still may want to show
	// additional warnings.
	if loadErr == nil {
		wsPkgs, _ := s.ActivePackages(ctx)
		if msg := shouldShowAdHocPackagesWarning(s, wsPkgs); msg != "" {
			return &source.CriticalError{
				MainError: errors.New(msg),
			}
		}
		// Even if workspace packages were returned, there still may be an error
		// with the user's workspace layout. Workspace packages that only have the
		// ID "command-line-arguments" are usually a symptom of a bad workspace
		// configuration.
		if containsCommandLineArguments(wsPkgs) {
			return s.workspaceLayoutError(ctx)
		}
		return nil
	}

	if errMsg := loadErr.MainError.Error(); strings.Contains(errMsg, "cannot find main module") || strings.Contains(errMsg, "go.mod file not found") {
		return s.workspaceLayoutError(ctx)
	}
	return loadErr
}

const adHocPackagesWarning = `You are outside of a module and outside of $GOPATH/src.
If you are using modules, please open your editor to a directory in your module.
If you believe this warning is incorrect, please file an issue: https://github.com/golang/go/issues/new.`

func shouldShowAdHocPackagesWarning(snapshot source.Snapshot, pkgs []source.Package) string {
	if snapshot.ValidBuildConfiguration() {
		return ""
	}
	for _, pkg := range pkgs {
		if len(pkg.MissingDependencies()) > 0 {
			return adHocPackagesWarning
		}
	}
	return ""
}

func containsCommandLineArguments(pkgs []source.Package) bool {
	for _, pkg := range pkgs {
		if source.IsCommandLineArguments(pkg.ID()) {
			return true
		}
	}
	return false
}

func (s *snapshot) awaitLoadedAllErrors(ctx context.Context) *source.CriticalError {
	// Do not return results until the snapshot's view has been initialized.
	s.AwaitInitialized(ctx)

	// TODO(rstambler): Should we be more careful about returning the
	// initialization error? Is it possible for the initialization error to be
	// corrected without a successful reinitialization?
	s.mu.Lock()
	initializedErr := s.initializedErr
	s.mu.Unlock()
	if initializedErr != nil {
		return initializedErr
	}

	if ctx.Err() != nil {
		return &source.CriticalError{MainError: ctx.Err()}
	}

	if err := s.reloadWorkspace(ctx); err != nil {
		diags, _ := s.extractGoCommandErrors(ctx, err.Error())
		return &source.CriticalError{
			MainError: err,
			DiagList:  diags,
		}
	}
	if err := s.reloadOrphanedFiles(ctx); err != nil {
		diags, _ := s.extractGoCommandErrors(ctx, err.Error())
		return &source.CriticalError{
			MainError: err,
			DiagList:  diags,
		}
	}
	return nil
}

func (s *snapshot) getInitializationError(ctx context.Context) *source.CriticalError {
	s.mu.Lock()
	defer s.mu.Unlock()

	return s.initializedErr
}

func (s *snapshot) AwaitInitialized(ctx context.Context) {
	select {
	case <-ctx.Done():
		return
	case <-s.view.initialWorkspaceLoad:
	}
	// We typically prefer to run something as intensive as the IWL without
	// blocking. I'm not sure if there is a way to do that here.
	s.initialize(ctx, false)
}

// reloadWorkspace reloads the metadata for all invalidated workspace packages.
func (s *snapshot) reloadWorkspace(ctx context.Context) error {
	// See which of the workspace packages are missing metadata.
	s.mu.Lock()
	missingMetadata := len(s.workspacePackages) == 0 || len(s.metadata) == 0
	pkgPathSet := map[PackagePath]struct{}{}
	for id, pkgPath := range s.workspacePackages {
		if m, ok := s.metadata[id]; ok && m.Valid {
			continue
		}
		missingMetadata = true

		// Don't try to reload "command-line-arguments" directly.
		if source.IsCommandLineArguments(string(pkgPath)) {
			continue
		}
		pkgPathSet[pkgPath] = struct{}{}
	}
	s.mu.Unlock()

	// If the view's build configuration is invalid, we cannot reload by
	// package path. Just reload the directory instead.
	if missingMetadata && !s.ValidBuildConfiguration() {
		return s.load(ctx, false, viewLoadScope("LOAD_INVALID_VIEW"))
	}

	if len(pkgPathSet) == 0 {
		return nil
	}

	var pkgPaths []interface{}
	for pkgPath := range pkgPathSet {
		pkgPaths = append(pkgPaths, pkgPath)
	}
	return s.load(ctx, false, pkgPaths...)
}

func (s *snapshot) reloadOrphanedFiles(ctx context.Context) error {
	// When we load ./... or a package path directly, we may not get packages
	// that exist only in overlays. As a workaround, we search all of the files
	// available in the snapshot and reload their metadata individually using a
	// file= query if the metadata is unavailable.
	files := s.orphanedFiles()

	// Files without a valid package declaration can't be loaded. Don't try.
	var scopes []interface{}
	for _, file := range files {
		pgf, err := s.ParseGo(ctx, file, source.ParseHeader)
		if err != nil {
			continue
		}
		if !pgf.File.Package.IsValid() {
			continue
		}
		scopes = append(scopes, fileURI(file.URI()))
	}

	if len(scopes) == 0 {
		return nil
	}

	// The regtests match this exact log message, keep them in sync.
	event.Log(ctx, "reloadOrphanedFiles reloading", tag.Query.Of(scopes))
	err := s.load(ctx, false, scopes...)

	// If we failed to load some files, i.e. they have no metadata,
	// mark the failures so we don't bother retrying until the file's
	// content changes.
	//
	// TODO(rstambler): This may be an overestimate if the load stopped
	// early for an unrelated errors. Add a fallback?
	//
	// Check for context cancellation so that we don't incorrectly mark files
	// as unloadable, but don't return before setting all workspace packages.
	if ctx.Err() == nil && err != nil {
		event.Error(ctx, "reloadOrphanedFiles: failed to load", err, tag.Query.Of(scopes))
		s.mu.Lock()
		for _, scope := range scopes {
			uri := span.URI(scope.(fileURI))
			if s.noValidMetadataForURILocked(uri) {
				s.unloadableFiles[uri] = struct{}{}
			}
		}
		s.mu.Unlock()
	}
	return nil
}

func (s *snapshot) orphanedFiles() []source.VersionedFileHandle {
	s.mu.Lock()
	defer s.mu.Unlock()

	var files []source.VersionedFileHandle
	for uri, fh := range s.files {
		// Don't try to reload metadata for go.mod files.
		if fh.Kind() != source.Go {
			continue
		}
		// If the URI doesn't belong to this view, then it's not in a workspace
		// package and should not be reloaded directly.
		if !contains(s.view.session.viewsOf(uri), s.view) {
			continue
		}
		// If the file is not open and is in a vendor directory, don't treat it
		// like a workspace package.
		if _, ok := fh.(*overlay); !ok && inVendor(uri) {
			continue
		}
		// Don't reload metadata for files we've already deemed unloadable.
		if _, ok := s.unloadableFiles[uri]; ok {
			continue
		}
		if s.noValidMetadataForURILocked(uri) {
			files = append(files, fh)
		}
	}
	return files
}

func contains(views []*View, view *View) bool {
	for _, v := range views {
		if v == view {
			return true
		}
	}
	return false
}

func inVendor(uri span.URI) bool {
	if !strings.Contains(string(uri), "/vendor/") {
		return false
	}
	// Only packages in _subdirectories_ of /vendor/ are considered vendored
	// (/vendor/a/foo.go is vendored, /vendor/foo.go is not).
	split := strings.Split(string(uri), "/vendor/")
	if len(split) < 2 {
		return false
	}
	return strings.Contains(split[1], "/")
}

func generationName(v *View, snapshotID uint64) string {
	return fmt.Sprintf("v%v/%v", v.id, snapshotID)
}

// checkSnapshotLocked verifies that some invariants are preserved on the
// snapshot.
func checkSnapshotLocked(ctx context.Context, s *snapshot) {
	// Check that every go file for a workspace package is identified as
	// belonging to that workspace package.
	for wsID := range s.workspacePackages {
		if m, ok := s.metadata[wsID]; ok {
			for _, uri := range m.GoFiles {
				found := false
				for _, id := range s.ids[uri] {
					if id == wsID {
						found = true
						break
					}
				}
				if !found {
					log.Error.Logf(ctx, "workspace package %v not associated with %v", wsID, uri)
				}
			}
		}
	}
}

// unappliedChanges is a file source that handles an uncloned snapshot.
type unappliedChanges struct {
	originalSnapshot *snapshot
	changes          map[span.URI]*fileChange
}

func (ac *unappliedChanges) GetFile(ctx context.Context, uri span.URI) (source.FileHandle, error) {
	if c, ok := ac.changes[uri]; ok {
		return c.fileHandle, nil
	}
	return ac.originalSnapshot.GetFile(ctx, uri)
}

func (s *snapshot) clone(ctx, bgCtx context.Context, changes map[span.URI]*fileChange, forceReloadMetadata bool) (*snapshot, bool) {
	var vendorChanged bool
	newWorkspace, workspaceChanged, workspaceReload := s.workspace.invalidate(ctx, changes, &unappliedChanges{
		originalSnapshot: s,
		changes:          changes,
	})

	s.mu.Lock()
	defer s.mu.Unlock()

	checkSnapshotLocked(ctx, s)

	newGen := s.view.session.cache.store.Generation(generationName(s.view, s.id+1))
	bgCtx, cancel := context.WithCancel(bgCtx)
	result := &snapshot{
		id:                s.id + 1,
		generation:        newGen,
		view:              s.view,
		backgroundCtx:     bgCtx,
		cancel:            cancel,
		builtin:           s.builtin,
		initializeOnce:    s.initializeOnce,
		initializedErr:    s.initializedErr,
		ids:               make(map[span.URI][]PackageID, len(s.ids)),
		importedBy:        make(map[PackageID][]PackageID, len(s.importedBy)),
		metadata:          make(map[PackageID]*KnownMetadata, len(s.metadata)),
		packages:          make(map[packageKey]*packageHandle, len(s.packages)),
		actions:           make(map[actionKey]*actionHandle, len(s.actions)),
		files:             make(map[span.URI]source.VersionedFileHandle, len(s.files)),
		goFiles:           make(map[parseKey]*parseGoHandle, len(s.goFiles)),
		symbols:           make(map[span.URI]*symbolHandle, len(s.symbols)),
		workspacePackages: make(map[PackageID]PackagePath, len(s.workspacePackages)),
		unloadableFiles:   make(map[span.URI]struct{}, len(s.unloadableFiles)),
		parseModHandles:   make(map[span.URI]*parseModHandle, len(s.parseModHandles)),
		modTidyHandles:    make(map[span.URI]*modTidyHandle, len(s.modTidyHandles)),
		modWhyHandles:     make(map[span.URI]*modWhyHandle, len(s.modWhyHandles)),
		knownSubdirs:      make(map[span.URI]struct{}, len(s.knownSubdirs)),
		workspace:         newWorkspace,
	}

	if !workspaceChanged && s.workspaceDirHandle != nil {
		result.workspaceDirHandle = s.workspaceDirHandle
		newGen.Inherit(s.workspaceDirHandle)
	}

	// Copy all of the FileHandles.
	for k, v := range s.files {
		result.files[k] = v
	}
	for k, v := range s.symbols {
		if change, ok := changes[k]; ok {
			if change.exists {
				result.symbols[k] = result.buildSymbolHandle(ctx, change.fileHandle)
			}
			continue
		}
		newGen.Inherit(v.handle)
		result.symbols[k] = v
	}

	// Copy the set of unloadable files.
	for k, v := range s.unloadableFiles {
		result.unloadableFiles[k] = v
	}
	// Copy all of the modHandles.
	for k, v := range s.parseModHandles {
		result.parseModHandles[k] = v
	}

	for k, v := range s.goFiles {
		if _, ok := changes[k.file.URI]; ok {
			continue
		}
		newGen.Inherit(v.handle)
		result.goFiles[k] = v
	}

	// Copy all of the go.mod-related handles. They may be invalidated later,
	// so we inherit them at the end of the function.
	for k, v := range s.modTidyHandles {
		if _, ok := changes[k]; ok {
			continue
		}
		result.modTidyHandles[k] = v
	}
	for k, v := range s.modWhyHandles {
		if _, ok := changes[k]; ok {
			continue
		}
		result.modWhyHandles[k] = v
	}

	// Add all of the known subdirectories, but don't update them for the
	// changed files. We need to rebuild the workspace module to know the
	// true set of known subdirectories, but we don't want to do that in clone.
	for k, v := range s.knownSubdirs {
		result.knownSubdirs[k] = v
	}
	for _, c := range changes {
		result.unprocessedSubdirChanges = append(result.unprocessedSubdirChanges, c)
	}

	// directIDs keeps track of package IDs that have directly changed.
	// It maps id->invalidateMetadata.
	directIDs := map[PackageID]bool{}

	// Invalidate all package metadata if the workspace module has changed.
	if workspaceReload {
		for k := range s.metadata {
			directIDs[k] = true
		}
	}

	changedPkgNames := map[PackageID]struct{}{}
	anyImportDeleted := false
	for uri, change := range changes {
		// Maybe reinitialize the view if we see a change in the vendor
		// directory.
		if inVendor(uri) {
			vendorChanged = true
		}

		// The original FileHandle for this URI is cached on the snapshot.
		originalFH := s.files[uri]

		// Check if the file's package name or imports have changed,
		// and if so, invalidate this file's packages' metadata.
		var shouldInvalidateMetadata, pkgNameChanged, importDeleted bool
		if !isGoMod(uri) {
			shouldInvalidateMetadata, pkgNameChanged, importDeleted = s.shouldInvalidateMetadata(ctx, result, originalFH, change.fileHandle)
		}
		invalidateMetadata := forceReloadMetadata || workspaceReload || shouldInvalidateMetadata
		anyImportDeleted = anyImportDeleted || importDeleted

		// Mark all of the package IDs containing the given file.
		// TODO: if the file has moved into a new package, we should invalidate that too.
		filePackageIDs := guessPackageIDsForURI(uri, s.ids)
		if pkgNameChanged {
			for _, id := range filePackageIDs {
				changedPkgNames[id] = struct{}{}
			}
		}
		for _, id := range filePackageIDs {
			directIDs[id] = directIDs[id] || invalidateMetadata
		}

		// Invalidate the previous modTidyHandle if any of the files have been
		// saved or if any of the metadata has been invalidated.
		if invalidateMetadata || fileWasSaved(originalFH, change.fileHandle) {
			// TODO(rstambler): Only delete mod handles for which the
			// withoutURI is relevant.
			for k := range s.modTidyHandles {
				delete(result.modTidyHandles, k)
			}
			for k := range s.modWhyHandles {
				delete(result.modWhyHandles, k)
			}
		}
		if isGoMod(uri) {
			delete(result.parseModHandles, uri)
		}
		// Handle the invalidated file; it may have new contents or not exist.
		if !change.exists {
			delete(result.files, uri)
		} else {
			result.files[uri] = change.fileHandle
		}

		// Make sure to remove the changed file from the unloadable set.
		delete(result.unloadableFiles, uri)
	}

	// Deleting an import can cause list errors due to import cycles to be
	// resolved. The best we can do without parsing the list error message is to
	// hope that list errors may have been resolved by a deleted import.
	//
	// We could do better by parsing the list error message. We already do this
	// to assign a better range to the list error, but for such critical
	// functionality as metadata, it's better to be conservative until it proves
	// impractical.
	//
	// We could also do better by looking at which imports were deleted and
	// trying to find cycles they are involved in. This fails when the file goes
	// from an unparseable state to a parseable state, as we don't have a
	// starting point to compare with.
	if anyImportDeleted {
		for id, metadata := range s.metadata {
			if len(metadata.Errors) > 0 {
				directIDs[id] = true
			}
		}
	}

	// Invalidate reverse dependencies too.
	// TODO(heschi): figure out the locking model and use transitiveReverseDeps?
	// idsToInvalidate keeps track of transitive reverse dependencies.
	// If an ID is present in the map, invalidate its types.
	// If an ID's value is true, invalidate its metadata too.
	idsToInvalidate := map[PackageID]bool{}
	var addRevDeps func(PackageID, bool)
	addRevDeps = func(id PackageID, invalidateMetadata bool) {
		current, seen := idsToInvalidate[id]
		newInvalidateMetadata := current || invalidateMetadata

		// If we've already seen this ID, and the value of invalidate
		// metadata has not changed, we can return early.
		if seen && current == newInvalidateMetadata {
			return
		}
		idsToInvalidate[id] = newInvalidateMetadata
		for _, rid := range s.getImportedByLocked(id) {
			addRevDeps(rid, invalidateMetadata)
		}
	}
	for id, invalidateMetadata := range directIDs {
		addRevDeps(id, invalidateMetadata)
	}

	// Copy the package type information.
	for k, v := range s.packages {
		if _, ok := idsToInvalidate[k.id]; ok {
			continue
		}
		newGen.Inherit(v.handle)
		result.packages[k] = v
	}
	// Copy the package analysis information.
	for k, v := range s.actions {
		if _, ok := idsToInvalidate[k.pkg.id]; ok {
			continue
		}
		newGen.Inherit(v.handle)
		result.actions[k] = v
	}

	// If the workspace mode has changed, we must delete all metadata, as it
	// is unusable and may produce confusing or incorrect diagnostics.
	// If a file has been deleted, we must delete metadata all packages
	// containing that file.
	workspaceModeChanged := s.workspaceMode() != result.workspaceMode()
	skipID := map[PackageID]bool{}
	for _, c := range changes {
		if c.exists {
			continue
		}
		// The file has been deleted.
		if ids, ok := s.ids[c.fileHandle.URI()]; ok {
			for _, id := range ids {
				skipID[id] = true
			}
		}
	}

	// Collect all of the IDs that are reachable from the workspace packages.
	// Any unreachable IDs will have their metadata deleted outright.
	reachableID := map[PackageID]bool{}
	var addForwardDeps func(PackageID)
	addForwardDeps = func(id PackageID) {
		if reachableID[id] {
			return
		}
		reachableID[id] = true
		m, ok := s.metadata[id]
		if !ok {
			return
		}
		for _, depID := range m.Deps {
			addForwardDeps(depID)
		}
	}
	for id := range s.workspacePackages {
		addForwardDeps(id)
	}

	// Copy the URI to package ID mappings, skipping only those URIs whose
	// metadata will be reloaded in future calls to load.
	deleteInvalidMetadata := forceReloadMetadata || workspaceModeChanged
	idsInSnapshot := map[PackageID]bool{} // track all known IDs
	for uri, ids := range s.ids {
		for _, id := range ids {
			invalidateMetadata := idsToInvalidate[id]
			if skipID[id] || (invalidateMetadata && deleteInvalidMetadata) {
				continue
			}
			// The ID is not reachable from any workspace package, so it should
			// be deleted.
			if !reachableID[id] {
				continue
			}
			idsInSnapshot[id] = true
			result.ids[uri] = append(result.ids[uri], id)
		}
	}

	// Copy the package metadata. We only need to invalidate packages directly
	// containing the affected file, and only if it changed in a relevant way.
	for k, v := range s.metadata {
		if !idsInSnapshot[k] {
			// Delete metadata for IDs that are no longer reachable from files
			// in the snapshot.
			continue
		}
		invalidateMetadata := idsToInvalidate[k]
		// Mark invalidated metadata rather than deleting it outright.
<<<<<<< HEAD
		result.metadata[k] = &knownMetadata{
			metadata:   v.metadata,
			valid:      v.valid && !invalidateMetadata,
			shouldLoad: v.shouldLoad || invalidateMetadata,
=======
		result.metadata[k] = &KnownMetadata{
			Metadata:   v.Metadata,
			Valid:      v.Valid && !invalidateMetadata,
			ShouldLoad: v.ShouldLoad || invalidateMetadata,
>>>>>>> 8373dc3f
		}
	}

	// Copy the set of initially loaded packages.
	for id, pkgPath := range s.workspacePackages {
		// Packages with the id "command-line-arguments" are generated by the
		// go command when the user is outside of GOPATH and outside of a
		// module. Do not cache them as workspace packages for longer than
		// necessary.
		if source.IsCommandLineArguments(string(id)) {
			if invalidateMetadata, ok := idsToInvalidate[id]; invalidateMetadata && ok {
				continue
			}
		}

		// If all the files we know about in a package have been deleted,
		// the package is gone and we should no longer try to load it.
		if m := s.metadata[id]; m != nil {
			hasFiles := false
			for _, uri := range s.metadata[id].GoFiles {
				// For internal tests, we need _test files, not just the normal
				// ones. External tests only have _test files, but we can check
				// them anyway.
				if m.ForTest != "" && !strings.HasSuffix(string(uri), "_test.go") {
					continue
				}
				if _, ok := result.files[uri]; ok {
					hasFiles = true
					break
				}
			}
			if !hasFiles {
				continue
			}
		}

		// If the package name of a file in the package has changed, it's
		// possible that the package ID may no longer exist. Delete it from
		// the set of workspace packages, on the assumption that we will add it
		// back when the relevant files are reloaded.
		if _, ok := changedPkgNames[id]; ok {
			continue
		}

		result.workspacePackages[id] = pkgPath
	}

	// Inherit all of the go.mod-related handles.
	for _, v := range result.modTidyHandles {
		newGen.Inherit(v.handle)
	}
	for _, v := range result.modWhyHandles {
		newGen.Inherit(v.handle)
	}
	for _, v := range result.parseModHandles {
		newGen.Inherit(v.handle)
	}
	// Don't bother copying the importedBy graph,
	// as it changes each time we update metadata.

	// If the snapshot's workspace mode has changed, the packages loaded using
	// the previous mode are no longer relevant, so clear them out.
	if workspaceModeChanged {
		result.workspacePackages = map[PackageID]PackagePath{}
	}

	// The snapshot may need to be reinitialized.
	if workspaceReload || vendorChanged {
		if workspaceChanged || result.initializedErr != nil {
			result.initializeOnce = &sync.Once{}
		}
	}
	return result, workspaceChanged
}

// guessPackageIDsForURI returns all packages related to uri. If we haven't
// seen this URI before, we guess based on files in the same directory. This
// is of course incorrect in build systems where packages are not organized by
// directory.
func guessPackageIDsForURI(uri span.URI, known map[span.URI][]PackageID) []PackageID {
	packages := known[uri]
	if len(packages) > 0 {
		// We've seen this file before.
		return packages
	}
	// This is a file we don't yet know about. Guess relevant packages by
	// considering files in the same directory.

	// Cache of FileInfo to avoid unnecessary stats for multiple files in the
	// same directory.
	stats := make(map[string]struct {
		os.FileInfo
		error
	})
	getInfo := func(dir string) (os.FileInfo, error) {
		if res, ok := stats[dir]; ok {
			return res.FileInfo, res.error
		}
		fi, err := os.Stat(dir)
		stats[dir] = struct {
			os.FileInfo
			error
		}{fi, err}
		return fi, err
	}
	dir := filepath.Dir(uri.Filename())
	fi, err := getInfo(dir)
	if err != nil {
		return nil
	}

	// Aggregate all possibly relevant package IDs.
	var found []PackageID
	for knownURI, ids := range known {
		knownDir := filepath.Dir(knownURI.Filename())
		knownFI, err := getInfo(knownDir)
		if err != nil {
			continue
		}
		if os.SameFile(fi, knownFI) {
			found = append(found, ids...)
		}
	}
	return found
}

// fileWasSaved reports whether the FileHandle passed in has been saved. It
// accomplishes this by checking to see if the original and current FileHandles
// are both overlays, and if the current FileHandle is saved while the original
// FileHandle was not saved.
func fileWasSaved(originalFH, currentFH source.FileHandle) bool {
	c, ok := currentFH.(*overlay)
	if !ok || c == nil {
		return true
	}
	o, ok := originalFH.(*overlay)
	if !ok || o == nil {
		return c.saved
	}
	return !o.saved && c.saved
}

// shouldInvalidateMetadata reparses the full file's AST to determine
// if the file requires a metadata reload.
func (s *snapshot) shouldInvalidateMetadata(ctx context.Context, newSnapshot *snapshot, originalFH, currentFH source.FileHandle) (invalidate, pkgNameChanged, importDeleted bool) {
	if originalFH == nil {
		return true, false, false
	}
	// If the file hasn't changed, there's no need to reload.
	if originalFH.FileIdentity() == currentFH.FileIdentity() {
		return false, false, false
	}
	// Get the original and current parsed files in order to check package name
	// and imports. Use the new snapshot to parse to avoid modifying the
	// current snapshot.
	original, originalErr := newSnapshot.ParseGo(ctx, originalFH, source.ParseFull)
	current, currentErr := newSnapshot.ParseGo(ctx, currentFH, source.ParseFull)
	if originalErr != nil || currentErr != nil {
		return (originalErr == nil) != (currentErr == nil), false, (currentErr != nil) // we don't know if an import was deleted
	}
	// Check if the package's metadata has changed. The cases handled are:
	//    1. A package's name has changed
	//    2. A file's imports have changed
	if original.File.Name.Name != current.File.Name.Name {
		invalidate = true
		pkgNameChanged = true
	}
	origImportSet := make(map[string]struct{})
	for _, importSpec := range original.File.Imports {
		origImportSet[importSpec.Path.Value] = struct{}{}
	}
	curImportSet := make(map[string]struct{})
	for _, importSpec := range current.File.Imports {
		curImportSet[importSpec.Path.Value] = struct{}{}
	}
	// If any of the current imports were not in the original imports.
	for path := range curImportSet {
		if _, ok := origImportSet[path]; ok {
			delete(origImportSet, path)
			continue
		}
		// If the import path is obviously not valid, we can skip reloading
		// metadata. For now, valid means properly quoted and without a
		// terminal slash.
		if isBadImportPath(path) {
			continue
		}
		invalidate = true
	}

	for path := range origImportSet {
		if !isBadImportPath(path) {
			invalidate = true
			importDeleted = true
		}
	}

	if !invalidate {
		invalidate = magicCommentsChanged(original.File, current.File)
	}
	return invalidate, pkgNameChanged, importDeleted
}

func magicCommentsChanged(original *ast.File, current *ast.File) bool {
	oldComments := extractMagicComments(original)
	newComments := extractMagicComments(current)
	if len(oldComments) != len(newComments) {
		return true
	}
	for i := range oldComments {
		if oldComments[i] != newComments[i] {
			return true
		}
	}
	return false
}

func isBadImportPath(path string) bool {
	path, err := strconv.Unquote(path)
	if err != nil {
		return true
	}
	if path == "" {
		return true
	}
	if path[len(path)-1] == '/' {
		return true
	}
	return false
}

var buildConstraintOrEmbedRe = regexp.MustCompile(`^//(go:embed|go:build|\s*\+build).*`)

// extractMagicComments finds magic comments that affect metadata in f.
func extractMagicComments(f *ast.File) []string {
	var results []string
	for _, cg := range f.Comments {
		for _, c := range cg.List {
			if buildConstraintOrEmbedRe.MatchString(c.Text) {
				results = append(results, c.Text)
			}
		}
	}
	return results
}

func (s *snapshot) BuiltinFile(ctx context.Context) (*source.ParsedGoFile, error) {
	s.AwaitInitialized(ctx)

	s.mu.Lock()
	builtin := s.builtin
	s.mu.Unlock()

	if builtin == "" {
		return nil, errors.Errorf("no builtin package for view %s", s.view.name)
	}

	fh, err := s.GetFile(ctx, builtin)
	if err != nil {
		return nil, err
	}
	return s.ParseGo(ctx, fh, source.ParseFull)
}

func (s *snapshot) IsBuiltin(ctx context.Context, uri span.URI) bool {
	s.mu.Lock()
	defer s.mu.Unlock()
	// We should always get the builtin URI in a canonical form, so use simple
	// string comparison here. span.CompareURI is too expensive.
	return uri == s.builtin
}

func (s *snapshot) setBuiltin(path string) {
	s.mu.Lock()
	defer s.mu.Unlock()

	s.builtin = span.URIFromPath(path)
}

// BuildGoplsMod generates a go.mod file for all modules in the workspace. It
// bypasses any existing gopls.mod.
func (s *snapshot) BuildGoplsMod(ctx context.Context) (*modfile.File, error) {
	allModules, err := findModules(s.view.folder, pathExcludedByFilterFunc(s.view.rootURI.Filename(), s.view.gomodcache, s.View().Options()), 0)
	if err != nil {
		return nil, err
	}
	return buildWorkspaceModFile(ctx, allModules, s)
}

// TODO(rfindley): move this to workspacemodule.go
func buildWorkspaceModFile(ctx context.Context, modFiles map[span.URI]struct{}, fs source.FileSource) (*modfile.File, error) {
	file := &modfile.File{}
	file.AddModuleStmt("gopls-workspace")
	// Track the highest Go version, to be set on the workspace module.
	// Fall back to 1.12 -- old versions insist on having some version.
	goVersion := "1.12"

	paths := map[string]span.URI{}
	excludes := map[string][]string{}
	var sortedModURIs []span.URI
	for uri := range modFiles {
		sortedModURIs = append(sortedModURIs, uri)
	}
	sort.Slice(sortedModURIs, func(i, j int) bool {
		return sortedModURIs[i] < sortedModURIs[j]
	})
	for _, modURI := range sortedModURIs {
		fh, err := fs.GetFile(ctx, modURI)
		if err != nil {
			return nil, err
		}
		content, err := fh.Read()
		if err != nil {
			return nil, err
		}
		parsed, err := modfile.Parse(fh.URI().Filename(), content, nil)
		if err != nil {
			return nil, err
		}
		if file == nil || parsed.Module == nil {
			return nil, fmt.Errorf("no module declaration for %s", modURI)
		}
		if parsed.Go != nil && semver.Compare(goVersion, parsed.Go.Version) < 0 {
			goVersion = parsed.Go.Version
		}
		path := parsed.Module.Mod.Path
		if _, ok := paths[path]; ok {
			return nil, fmt.Errorf("found module %q twice in the workspace", path)
		}
		paths[path] = modURI
		// If the module's path includes a major version, we expect it to have
		// a matching major version.
		_, majorVersion, _ := module.SplitPathVersion(path)
		if majorVersion == "" {
			majorVersion = "/v0"
		}
		majorVersion = strings.TrimLeft(majorVersion, "/.") // handle gopkg.in versions
		file.AddNewRequire(path, source.WorkspaceModuleVersion(majorVersion), false)
		if err := file.AddReplace(path, "", dirURI(modURI).Filename(), ""); err != nil {
			return nil, err
		}
		for _, exclude := range parsed.Exclude {
			excludes[exclude.Mod.Path] = append(excludes[exclude.Mod.Path], exclude.Mod.Version)
		}
	}
	if goVersion != "" {
		file.AddGoStmt(goVersion)
	}
	// Go back through all of the modules to handle any of their replace
	// statements.
	for _, modURI := range sortedModURIs {
		fh, err := fs.GetFile(ctx, modURI)
		if err != nil {
			return nil, err
		}
		content, err := fh.Read()
		if err != nil {
			return nil, err
		}
		parsed, err := modfile.Parse(fh.URI().Filename(), content, nil)
		if err != nil {
			return nil, err
		}
		// If any of the workspace modules have replace directives, they need
		// to be reflected in the workspace module.
		for _, rep := range parsed.Replace {
			// Don't replace any modules that are in our workspace--we should
			// always use the version in the workspace.
			if _, ok := paths[rep.Old.Path]; ok {
				continue
			}
			newPath := rep.New.Path
			newVersion := rep.New.Version
			// If a replace points to a module in the workspace, make sure we
			// direct it to version of the module in the workspace.
			if m, ok := paths[rep.New.Path]; ok {
				newPath = dirURI(m).Filename()
				newVersion = ""
			} else if rep.New.Version == "" && !filepath.IsAbs(rep.New.Path) {
				// Make any relative paths absolute.
				newPath = filepath.Join(dirURI(modURI).Filename(), rep.New.Path)
			}
			if err := file.AddReplace(rep.Old.Path, rep.Old.Version, newPath, newVersion); err != nil {
				return nil, err
			}
		}
	}
	for path, versions := range excludes {
		for _, version := range versions {
			file.AddExclude(path, version)
		}
	}
	file.SortBlocks()
	return file, nil
}

func buildWorkspaceSumFile(ctx context.Context, modFiles map[span.URI]struct{}, fs source.FileSource) ([]byte, error) {
	allSums := map[module.Version][]string{}
	for modURI := range modFiles {
		// TODO(rfindley): factor out this pattern into a uripath package.
		sumURI := span.URIFromPath(filepath.Join(filepath.Dir(modURI.Filename()), "go.sum"))
		fh, err := fs.GetFile(ctx, sumURI)
		if err != nil {
			continue
		}
		data, err := fh.Read()
		if os.IsNotExist(err) {
			continue
		}
		if err != nil {
			return nil, errors.Errorf("reading go sum: %w", err)
		}
		if err := readGoSum(allSums, sumURI.Filename(), data); err != nil {
			return nil, err
		}
	}
	// This logic to write go.sum is copied (with minor modifications) from
	// https://cs.opensource.google/go/go/+/master:src/cmd/go/internal/modfetch/fetch.go;l=631;drc=762eda346a9f4062feaa8a9fc0d17d72b11586f0
	var mods []module.Version
	for m := range allSums {
		mods = append(mods, m)
	}
	module.Sort(mods)

	var buf bytes.Buffer
	for _, m := range mods {
		list := allSums[m]
		sort.Strings(list)
		// Note (rfindley): here we add all sum lines without verification, because
		// the assumption is that if they come from a go.sum file, they are
		// trusted.
		for _, h := range list {
			fmt.Fprintf(&buf, "%s %s %s\n", m.Path, m.Version, h)
		}
	}
	return buf.Bytes(), nil
}

// readGoSum is copied (with minor modifications) from
// https://cs.opensource.google/go/go/+/master:src/cmd/go/internal/modfetch/fetch.go;l=398;drc=762eda346a9f4062feaa8a9fc0d17d72b11586f0
func readGoSum(dst map[module.Version][]string, file string, data []byte) error {
	lineno := 0
	for len(data) > 0 {
		var line []byte
		lineno++
		i := bytes.IndexByte(data, '\n')
		if i < 0 {
			line, data = data, nil
		} else {
			line, data = data[:i], data[i+1:]
		}
		f := strings.Fields(string(line))
		if len(f) == 0 {
			// blank line; skip it
			continue
		}
		if len(f) != 3 {
			return fmt.Errorf("malformed go.sum:\n%s:%d: wrong number of fields %v", file, lineno, len(f))
		}
		mod := module.Version{Path: f[0], Version: f[1]}
		dst[mod] = append(dst[mod], f[2])
	}
	return nil
}<|MERGE_RESOLUTION|>--- conflicted
+++ resolved
@@ -1956,17 +1956,10 @@
 		}
 		invalidateMetadata := idsToInvalidate[k]
 		// Mark invalidated metadata rather than deleting it outright.
-<<<<<<< HEAD
-		result.metadata[k] = &knownMetadata{
-			metadata:   v.metadata,
-			valid:      v.valid && !invalidateMetadata,
-			shouldLoad: v.shouldLoad || invalidateMetadata,
-=======
 		result.metadata[k] = &KnownMetadata{
 			Metadata:   v.Metadata,
 			Valid:      v.Valid && !invalidateMetadata,
 			ShouldLoad: v.ShouldLoad || invalidateMetadata,
->>>>>>> 8373dc3f
 		}
 	}
 
