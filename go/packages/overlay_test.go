--- conflicted
+++ resolved
@@ -931,8 +931,6 @@
 	if !foundOs {
 		t.Fatalf(`expected import "os", found none: %v`, pkg.Imports)
 	}
-<<<<<<< HEAD
-=======
 }
 
 // Tests that overlays are applied for different kinds of load patterns.
@@ -1081,5 +1079,4 @@
 	if _, ok := pkg.Imports["fmt"]; !ok {
 		t.Fatalf(`expected import "fmt", got none`)
 	}
->>>>>>> 8a9a8936
 }